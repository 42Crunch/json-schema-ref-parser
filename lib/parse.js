--- conflicted
+++ resolved
@@ -32,27 +32,14 @@
     };
 
     // Read the file and then parse the data
-<<<<<<< HEAD
-    return readFile(file, options, $refs)
-      .then(function (resolver) {
-        $ref.pathType = resolver.plugin.name;
-        file.data = resolver.result;
-        return parseFile(file, options, $refs);
-      })
-      .then(function (parser) {
-        $ref.value = parser.result;
-        return parser.result;
-      });
-=======
-    const resolver = await readFile(file, options);
+    const resolver = await readFile(file, options, $refs);
     $ref.pathType = resolver.plugin.name;
     file.data = resolver.result;
 
-    const parser = await parseFile(file, options);
+    const parser = await parseFile(file, options, $refs);
     $ref.value = parser.result;
 
     return parser.result;
->>>>>>> e048c84f
   }
   catch (e) {
     return Promise.reject(e);
@@ -70,13 +57,8 @@
  * @returns {Promise}
  * The promise resolves with the raw file contents and the resolver that was used.
  */
-<<<<<<< HEAD
 function readFile (file, options, $refs) {
-  return new Promise(function (resolve, reject) {
-=======
-function readFile (file, options) {
   return new Promise(((resolve, reject) => {
->>>>>>> e048c84f
     // console.log('Reading %s', file.url);
 
     // Find the resolvers that can read this file
@@ -113,13 +95,8 @@
  * @returns {Promise}
  * The promise resolves with the parsed file contents and the parser that was used.
  */
-<<<<<<< HEAD
 function parseFile (file, options, $refs) {
-  return new Promise(function (resolve, reject) {
-=======
-function parseFile (file, options) {
   return new Promise(((resolve, reject) => {
->>>>>>> e048c84f
     // console.log('Parsing %s', file.url);
 
     // Find the parsers that can read this file type.
