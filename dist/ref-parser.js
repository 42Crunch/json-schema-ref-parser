--- conflicted
+++ resolved
@@ -1,9 +1,5 @@
 /*!
-<<<<<<< HEAD
- * JSON Schema $Ref Parser v5.0.2 (April 9th 2018)
-=======
  * JSON Schema $Ref Parser v5.0.3 (April 9th 2018)
->>>>>>> 1719f7f0
  * 
  * https://github.com/BigstickCarpet/json-schema-ref-parser
  * 
@@ -11,385 +7,385 @@
  * @license MIT
  */
 (function(f){if(typeof exports==="object"&&typeof module!=="undefined"){module.exports=f()}else if(typeof define==="function"&&define.amd){define([],f)}else{var g;if(typeof window!=="undefined"){g=window}else if(typeof global!=="undefined"){g=global}else if(typeof self!=="undefined"){g=self}else{g=this}g.$RefParser = f()}})(function(){var define,module,exports;return (function e(t,n,r){function s(o,u){if(!n[o]){if(!t[o]){var a=typeof require=="function"&&require;if(!u&&a)return a(o,!0);if(i)return i(o,!0);var f=new Error("Cannot find module '"+o+"'");throw f.code="MODULE_NOT_FOUND",f}var l=n[o]={exports:{}};t[o][0].call(l.exports,function(e){var n=t[o][1][e];return s(n?n:e)},l,l.exports,e,t,n,r)}return n[o].exports}var i=typeof require=="function"&&require;for(var o=0;o<r.length;o++)s(r[o]);return s})({1:[function(require,module,exports){
-'use strict';
-
-var $Ref = require('./ref'),
-    Pointer = require('./pointer'),
-    debug = require('./util/debug'),
-    url = require('./util/url');
-
-module.exports = bundle;
-
-/**
- * Bundles all external JSON references into the main JSON schema, thus resulting in a schema that
- * only has *internal* references, not any *external* references.
- * This method mutates the JSON schema object, adding new references and re-mapping existing ones.
- *
- * @param {$RefParser} parser
- * @param {$RefParserOptions} options
- */
-function bundle (parser, options) {
-  debug('Bundling $ref pointers in %s', parser.$refs._root$Ref.path);
-
-  // Build an inventory of all $ref pointers in the JSON Schema
-  var inventory = [];
-  crawl(parser, 'schema', parser.$refs._root$Ref.path + '#', '#', 0, inventory, parser.$refs, options);
-
-  // Remap all $ref pointers
-  remap(inventory);
-}
-
-/**
- * Recursively crawls the given value, and inventories all JSON references.
- *
- * @param {object} parent - The object containing the value to crawl. If the value is not an object or array, it will be ignored.
- * @param {string} key - The property key of `parent` to be crawled
- * @param {string} path - The full path of the property being crawled, possibly with a JSON Pointer in the hash
- * @param {string} pathFromRoot - The path of the property being crawled, from the schema root
- * @param {object[]} inventory - An array of already-inventoried $ref pointers
- * @param {$Refs} $refs
- * @param {$RefParserOptions} options
- */
-function crawl (parent, key, path, pathFromRoot, indirections, inventory, $refs, options) {
-  var obj = key === null ? parent : parent[key];
-
-  if (obj && typeof obj === 'object') {
-    if ($Ref.isAllowed$Ref(obj)) {
-      inventory$Ref(parent, key, path, pathFromRoot, indirections, inventory, $refs, options);
-    }
-    else {
-      var keys = Object.keys(obj);
-
-      // Most people will expect references to be bundled into the the "definitions" property,
-      // so we always crawl that property first, if it exists.
-      var defs = keys.indexOf('definitions');
-      if (defs > 0) {
-        keys.splice(0, 0, keys.splice(defs, 1)[0]);
-      }
-
-      keys.forEach(function (key) {
-        var keyPath = Pointer.join(path, key);
-        var keyPathFromRoot = Pointer.join(pathFromRoot, key);
-        var value = obj[key];
-
-        if ($Ref.isAllowed$Ref(value)) {
-          inventory$Ref(obj, key, path, keyPathFromRoot, indirections, inventory, $refs, options);
-        }
-        else {
-          crawl(obj, key, keyPath, keyPathFromRoot, indirections, inventory, $refs, options);
-        }
-      });
-    }
-  }
-}
-
-/**
- * Inventories the given JSON Reference (i.e. records detailed information about it so we can
- * optimize all $refs in the schema), and then crawls the resolved value.
- *
- * @param {object} $refParent - The object that contains a JSON Reference as one of its keys
- * @param {string} $refKey - The key in `$refParent` that is a JSON Reference
- * @param {string} path - The full path of the JSON Reference at `$refKey`, possibly with a JSON Pointer in the hash
- * @param {string} pathFromRoot - The path of the JSON Reference at `$refKey`, from the schema root
- * @param {object[]} inventory - An array of already-inventoried $ref pointers
- * @param {$Refs} $refs
- * @param {$RefParserOptions} options
- */
-function inventory$Ref ($refParent, $refKey, path, pathFromRoot, indirections, inventory, $refs, options) {
-  var $ref = $refKey === null ? $refParent : $refParent[$refKey];
-  var $refPath = url.resolve(path, $ref.$ref);
-  var pointer = $refs._resolve($refPath, options);
-  var depth = Pointer.parse(pathFromRoot).length;
-  var file = url.stripHash(pointer.path);
-  var hash = url.getHash(pointer.path);
-  var external = file !== $refs._root$Ref.path;
-  var extended = $Ref.isExtended$Ref($ref);
-  indirections += pointer.indirections;
-
-  var existingEntry = findInInventory(inventory, $refParent, $refKey);
-  if (existingEntry) {
-    // This $Ref has already been inventoried, so we don't need to process it again
-    if (depth < existingEntry.depth || indirections < existingEntry.indirections) {
-      removeFromInventory(inventory, existingEntry);
-    }
-    else {
-      return;
-    }
-  }
-
-  inventory.push({
-    $ref: $ref,                   // The JSON Reference (e.g. {$ref: string})
-    parent: $refParent,           // The object that contains this $ref pointer
-    key: $refKey,                 // The key in `parent` that is the $ref pointer
-    pathFromRoot: pathFromRoot,   // The path to the $ref pointer, from the JSON Schema root
-    depth: depth,                 // How far from the JSON Schema root is this $ref pointer?
-    file: file,                   // The file that the $ref pointer resolves to
-    hash: hash,                   // The hash within `file` that the $ref pointer resolves to
-    value: pointer.value,         // The resolved value of the $ref pointer
-    circular: pointer.circular,   // Is this $ref pointer DIRECTLY circular? (i.e. it references itself)
-    extended: extended,           // Does this $ref extend its resolved value? (i.e. it has extra properties, in addition to "$ref")
-    external: external,           // Does this $ref pointer point to a file other than the main JSON Schema file?
-    indirections: indirections,   // The number of indirect references that were traversed to resolve the value
-  });
-
-  // Recursively crawl the resolved value
-  crawl(pointer.value, null, pointer.path, pathFromRoot, indirections + 1, inventory, $refs, options);
-}
-
-/**
- * Re-maps every $ref pointer, so that they're all relative to the root of the JSON Schema.
- * Each referenced value is dereferenced EXACTLY ONCE.  All subsequent references to the same
- * value are re-mapped to point to the first reference.
- *
- * @example:
- *  {
- *    first: { $ref: somefile.json#/some/part },
- *    second: { $ref: somefile.json#/another/part },
- *    third: { $ref: somefile.json },
- *    fourth: { $ref: somefile.json#/some/part/sub/part }
- *  }
- *
- * In this example, there are four references to the same file, but since the third reference points
- * to the ENTIRE file, that's the only one we need to dereference.  The other three can just be
- * remapped to point inside the third one.
- *
- * On the other hand, if the third reference DIDN'T exist, then the first and second would both need
- * to be dereferenced, since they point to different parts of the file. The fourth reference does NOT
- * need to be dereferenced, because it can be remapped to point inside the first one.
- *
- * @param {object[]} inventory
- */
-function remap (inventory) {
-  // Group & sort all the $ref pointers, so they're in the order that we need to dereference/remap them
-  inventory.sort(function (a, b) {
-    if (a.file !== b.file) {
-      return a.file < b.file ? -1 : +1;       // Group all the $refs that point to the same file
-    }
-    else if (a.hash !== b.hash) {
-      return a.hash < b.hash ? -1 : +1;       // Group all the $refs that point to the same part of the file
-    }
-    else if (a.circular !== b.circular) {
-      return a.circular ? -1 : +1;            // If the $ref points to itself, then sort it higher than other $refs that point to this $ref
-    }
-    else if (a.extended !== b.extended) {
-      return a.extended ? +1 : -1;            // If the $ref extends the resolved value, then sort it lower than other $refs that don't extend the value
-    }
-    else if (a.indirections !== b.indirections) {
-      return a.indirections - b.indirections; // Sort direct references higher than indirect references
-    }
-    else if (a.depth !== b.depth) {
-      return a.depth - b.depth;               // Sort $refs by how close they are to the JSON Schema root
-    }
-    else {
-      // If all else is equal, use the $ref that's in the "definitions" property
-      return b.pathFromRoot.lastIndexOf('/definitions') - a.pathFromRoot.lastIndexOf('/definitions');
-    }
-  });
-
-  var file, hash, pathFromRoot;
-  inventory.forEach(function (entry) {
-    debug('Re-mapping $ref pointer "%s" at %s', entry.$ref.$ref, entry.pathFromRoot);
-
-    if (!entry.external) {
-      // This $ref already resolves to the main JSON Schema file
-      entry.$ref.$ref = entry.hash;
-    }
-    else if (entry.file === file && entry.hash === hash) {
-      // This $ref points to the same value as the prevous $ref, so remap it to the same path
-      entry.$ref.$ref = pathFromRoot;
-    }
-    else if (entry.file === file && entry.hash.indexOf(hash + '/') === 0) {
-      // This $ref points to the a sub-value as the prevous $ref, so remap it beneath that path
-      entry.$ref.$ref = Pointer.join(pathFromRoot, Pointer.parse(entry.hash));
-    }
-    else {
-      // We've moved to a new file or new hash
-      file = entry.file;
-      hash = entry.hash;
-      pathFromRoot = entry.pathFromRoot;
-
-      // This is the first $ref to point to this value, so dereference the value.
-      // Any other $refs that point to the same value will point to this $ref instead
-      entry.$ref = entry.parent[entry.key] = $Ref.dereference(entry.$ref, entry.value);
-
-      if (entry.circular) {
-        // This $ref points to itself
-        entry.$ref.$ref = entry.pathFromRoot;
-      }
-    }
-
-    debug('    new value: %s', (entry.$ref && entry.$ref.$ref) ? entry.$ref.$ref : '[object Object]');
-  });
-}
-
-/**
- * TODO
- */
-function findInInventory (inventory, $refParent, $refKey) {
-  for (var i = 0; i < inventory.length; i++) {
-    var existingEntry = inventory[i];
-    if (existingEntry.parent === $refParent && existingEntry.key === $refKey) {
-      return existingEntry;
-    }
-  }
-}
-
-function removeFromInventory (inventory, entry) {
-  var index = inventory.indexOf(entry);
-  inventory.splice(index, 1);
-}
+'use strict';
+
+var $Ref = require('./ref'),
+    Pointer = require('./pointer'),
+    debug = require('./util/debug'),
+    url = require('./util/url');
+
+module.exports = bundle;
+
+/**
+ * Bundles all external JSON references into the main JSON schema, thus resulting in a schema that
+ * only has *internal* references, not any *external* references.
+ * This method mutates the JSON schema object, adding new references and re-mapping existing ones.
+ *
+ * @param {$RefParser} parser
+ * @param {$RefParserOptions} options
+ */
+function bundle (parser, options) {
+  debug('Bundling $ref pointers in %s', parser.$refs._root$Ref.path);
+
+  // Build an inventory of all $ref pointers in the JSON Schema
+  var inventory = [];
+  crawl(parser, 'schema', parser.$refs._root$Ref.path + '#', '#', 0, inventory, parser.$refs, options);
+
+  // Remap all $ref pointers
+  remap(inventory);
+}
+
+/**
+ * Recursively crawls the given value, and inventories all JSON references.
+ *
+ * @param {object} parent - The object containing the value to crawl. If the value is not an object or array, it will be ignored.
+ * @param {string} key - The property key of `parent` to be crawled
+ * @param {string} path - The full path of the property being crawled, possibly with a JSON Pointer in the hash
+ * @param {string} pathFromRoot - The path of the property being crawled, from the schema root
+ * @param {object[]} inventory - An array of already-inventoried $ref pointers
+ * @param {$Refs} $refs
+ * @param {$RefParserOptions} options
+ */
+function crawl (parent, key, path, pathFromRoot, indirections, inventory, $refs, options) {
+  var obj = key === null ? parent : parent[key];
+
+  if (obj && typeof obj === 'object') {
+    if ($Ref.isAllowed$Ref(obj)) {
+      inventory$Ref(parent, key, path, pathFromRoot, indirections, inventory, $refs, options);
+    }
+    else {
+      var keys = Object.keys(obj);
+
+      // Most people will expect references to be bundled into the the "definitions" property,
+      // so we always crawl that property first, if it exists.
+      var defs = keys.indexOf('definitions');
+      if (defs > 0) {
+        keys.splice(0, 0, keys.splice(defs, 1)[0]);
+      }
+
+      keys.forEach(function (key) {
+        var keyPath = Pointer.join(path, key);
+        var keyPathFromRoot = Pointer.join(pathFromRoot, key);
+        var value = obj[key];
+
+        if ($Ref.isAllowed$Ref(value)) {
+          inventory$Ref(obj, key, path, keyPathFromRoot, indirections, inventory, $refs, options);
+        }
+        else {
+          crawl(obj, key, keyPath, keyPathFromRoot, indirections, inventory, $refs, options);
+        }
+      });
+    }
+  }
+}
+
+/**
+ * Inventories the given JSON Reference (i.e. records detailed information about it so we can
+ * optimize all $refs in the schema), and then crawls the resolved value.
+ *
+ * @param {object} $refParent - The object that contains a JSON Reference as one of its keys
+ * @param {string} $refKey - The key in `$refParent` that is a JSON Reference
+ * @param {string} path - The full path of the JSON Reference at `$refKey`, possibly with a JSON Pointer in the hash
+ * @param {string} pathFromRoot - The path of the JSON Reference at `$refKey`, from the schema root
+ * @param {object[]} inventory - An array of already-inventoried $ref pointers
+ * @param {$Refs} $refs
+ * @param {$RefParserOptions} options
+ */
+function inventory$Ref ($refParent, $refKey, path, pathFromRoot, indirections, inventory, $refs, options) {
+  var $ref = $refKey === null ? $refParent : $refParent[$refKey];
+  var $refPath = url.resolve(path, $ref.$ref);
+  var pointer = $refs._resolve($refPath, options);
+  var depth = Pointer.parse(pathFromRoot).length;
+  var file = url.stripHash(pointer.path);
+  var hash = url.getHash(pointer.path);
+  var external = file !== $refs._root$Ref.path;
+  var extended = $Ref.isExtended$Ref($ref);
+  indirections += pointer.indirections;
+
+  var existingEntry = findInInventory(inventory, $refParent, $refKey);
+  if (existingEntry) {
+    // This $Ref has already been inventoried, so we don't need to process it again
+    if (depth < existingEntry.depth || indirections < existingEntry.indirections) {
+      removeFromInventory(inventory, existingEntry);
+    }
+    else {
+      return;
+    }
+  }
+
+  inventory.push({
+    $ref: $ref,                   // The JSON Reference (e.g. {$ref: string})
+    parent: $refParent,           // The object that contains this $ref pointer
+    key: $refKey,                 // The key in `parent` that is the $ref pointer
+    pathFromRoot: pathFromRoot,   // The path to the $ref pointer, from the JSON Schema root
+    depth: depth,                 // How far from the JSON Schema root is this $ref pointer?
+    file: file,                   // The file that the $ref pointer resolves to
+    hash: hash,                   // The hash within `file` that the $ref pointer resolves to
+    value: pointer.value,         // The resolved value of the $ref pointer
+    circular: pointer.circular,   // Is this $ref pointer DIRECTLY circular? (i.e. it references itself)
+    extended: extended,           // Does this $ref extend its resolved value? (i.e. it has extra properties, in addition to "$ref")
+    external: external,           // Does this $ref pointer point to a file other than the main JSON Schema file?
+    indirections: indirections,   // The number of indirect references that were traversed to resolve the value
+  });
+
+  // Recursively crawl the resolved value
+  crawl(pointer.value, null, pointer.path, pathFromRoot, indirections + 1, inventory, $refs, options);
+}
+
+/**
+ * Re-maps every $ref pointer, so that they're all relative to the root of the JSON Schema.
+ * Each referenced value is dereferenced EXACTLY ONCE.  All subsequent references to the same
+ * value are re-mapped to point to the first reference.
+ *
+ * @example:
+ *  {
+ *    first: { $ref: somefile.json#/some/part },
+ *    second: { $ref: somefile.json#/another/part },
+ *    third: { $ref: somefile.json },
+ *    fourth: { $ref: somefile.json#/some/part/sub/part }
+ *  }
+ *
+ * In this example, there are four references to the same file, but since the third reference points
+ * to the ENTIRE file, that's the only one we need to dereference.  The other three can just be
+ * remapped to point inside the third one.
+ *
+ * On the other hand, if the third reference DIDN'T exist, then the first and second would both need
+ * to be dereferenced, since they point to different parts of the file. The fourth reference does NOT
+ * need to be dereferenced, because it can be remapped to point inside the first one.
+ *
+ * @param {object[]} inventory
+ */
+function remap (inventory) {
+  // Group & sort all the $ref pointers, so they're in the order that we need to dereference/remap them
+  inventory.sort(function (a, b) {
+    if (a.file !== b.file) {
+      return a.file < b.file ? -1 : +1;       // Group all the $refs that point to the same file
+    }
+    else if (a.hash !== b.hash) {
+      return a.hash < b.hash ? -1 : +1;       // Group all the $refs that point to the same part of the file
+    }
+    else if (a.circular !== b.circular) {
+      return a.circular ? -1 : +1;            // If the $ref points to itself, then sort it higher than other $refs that point to this $ref
+    }
+    else if (a.extended !== b.extended) {
+      return a.extended ? +1 : -1;            // If the $ref extends the resolved value, then sort it lower than other $refs that don't extend the value
+    }
+    else if (a.indirections !== b.indirections) {
+      return a.indirections - b.indirections; // Sort direct references higher than indirect references
+    }
+    else if (a.depth !== b.depth) {
+      return a.depth - b.depth;               // Sort $refs by how close they are to the JSON Schema root
+    }
+    else {
+      // If all else is equal, use the $ref that's in the "definitions" property
+      return b.pathFromRoot.lastIndexOf('/definitions') - a.pathFromRoot.lastIndexOf('/definitions');
+    }
+  });
+
+  var file, hash, pathFromRoot;
+  inventory.forEach(function (entry) {
+    debug('Re-mapping $ref pointer "%s" at %s', entry.$ref.$ref, entry.pathFromRoot);
+
+    if (!entry.external) {
+      // This $ref already resolves to the main JSON Schema file
+      entry.$ref.$ref = entry.hash;
+    }
+    else if (entry.file === file && entry.hash === hash) {
+      // This $ref points to the same value as the prevous $ref, so remap it to the same path
+      entry.$ref.$ref = pathFromRoot;
+    }
+    else if (entry.file === file && entry.hash.indexOf(hash + '/') === 0) {
+      // This $ref points to the a sub-value as the prevous $ref, so remap it beneath that path
+      entry.$ref.$ref = Pointer.join(pathFromRoot, Pointer.parse(entry.hash));
+    }
+    else {
+      // We've moved to a new file or new hash
+      file = entry.file;
+      hash = entry.hash;
+      pathFromRoot = entry.pathFromRoot;
+
+      // This is the first $ref to point to this value, so dereference the value.
+      // Any other $refs that point to the same value will point to this $ref instead
+      entry.$ref = entry.parent[entry.key] = $Ref.dereference(entry.$ref, entry.value);
+
+      if (entry.circular) {
+        // This $ref points to itself
+        entry.$ref.$ref = entry.pathFromRoot;
+      }
+    }
+
+    debug('    new value: %s', (entry.$ref && entry.$ref.$ref) ? entry.$ref.$ref : '[object Object]');
+  });
+}
+
+/**
+ * TODO
+ */
+function findInInventory (inventory, $refParent, $refKey) {
+  for (var i = 0; i < inventory.length; i++) {
+    var existingEntry = inventory[i];
+    if (existingEntry.parent === $refParent && existingEntry.key === $refKey) {
+      return existingEntry;
+    }
+  }
+}
+
+function removeFromInventory (inventory, entry) {
+  var index = inventory.indexOf(entry);
+  inventory.splice(index, 1);
+}
 
 },{"./pointer":11,"./ref":12,"./util/debug":17,"./util/url":19}],2:[function(require,module,exports){
-'use strict';
-
-var $Ref = require('./ref'),
-    Pointer = require('./pointer'),
-    ono = require('ono'),
-    debug = require('./util/debug'),
-    url = require('./util/url');
-
-module.exports = dereference;
-
-/**
- * Crawls the JSON schema, finds all JSON references, and dereferences them.
- * This method mutates the JSON schema object, replacing JSON references with their resolved value.
- *
- * @param {$RefParser} parser
- * @param {$RefParserOptions} options
- */
-function dereference (parser, options) {
-  debug('Dereferencing $ref pointers in %s', parser.$refs._root$Ref.path);
-  var dereferenced = crawl(parser.schema, parser.$refs._root$Ref.path, '#', [], parser.$refs, options);
-  parser.$refs.circular = dereferenced.circular;
-  parser.schema = dereferenced.value;
-}
-
-/**
- * Recursively crawls the given value, and dereferences any JSON references.
- *
- * @param {*} obj - The value to crawl. If it's not an object or array, it will be ignored.
- * @param {string} path - The full path of `obj`, possibly with a JSON Pointer in the hash
- * @param {string} pathFromRoot - The path of `obj` from the schema root
- * @param {object[]} parents - An array of the parent objects that have already been dereferenced
- * @param {$Refs} $refs
- * @param {$RefParserOptions} options
- * @returns {{value: object, circular: boolean}}
- */
-function crawl (obj, path, pathFromRoot, parents, $refs, options) {
-  var dereferenced;
-  var result = {
-    value: obj,
-    circular: false
-  };
-
-  if (obj && typeof obj === 'object') {
-    parents.push(obj);
-
-    if ($Ref.isAllowed$Ref(obj, options)) {
-      dereferenced = dereference$Ref(obj, path, pathFromRoot, parents, $refs, options);
-      result.circular = dereferenced.circular;
-      result.value = dereferenced.value;
-    }
-    else {
-      Object.keys(obj).forEach(function (key) {
-        var keyPath = Pointer.join(path, key);
-        var keyPathFromRoot = Pointer.join(pathFromRoot, key);
-        var value = obj[key];
-        var circular = false;
-
-        if ($Ref.isAllowed$Ref(value, options)) {
-          dereferenced = dereference$Ref(value, keyPath, keyPathFromRoot, parents, $refs, options);
-          circular = dereferenced.circular;
-          obj[key] = dereferenced.value;
-        }
-        else {
-          if (parents.indexOf(value) === -1) {
-            dereferenced = crawl(value, keyPath, keyPathFromRoot, parents, $refs, options);
-            circular = dereferenced.circular;
-            obj[key] = dereferenced.value;
-          }
-          else {
-            circular = foundCircularReference(keyPath, $refs, options);
-          }
-        }
-
-        // Set the "isCircular" flag if this or any other property is circular
-        result.circular = result.circular || circular;
-      });
-    }
-
-    parents.pop();
-  }
-
-  return result;
-}
-
-/**
- * Dereferences the given JSON Reference, and then crawls the resulting value.
- *
- * @param {{$ref: string}} $ref - The JSON Reference to resolve
- * @param {string} path - The full path of `$ref`, possibly with a JSON Pointer in the hash
- * @param {string} pathFromRoot - The path of `$ref` from the schema root
- * @param {object[]} parents - An array of the parent objects that have already been dereferenced
- * @param {$Refs} $refs
- * @param {$RefParserOptions} options
- * @returns {{value: object, circular: boolean}}
- */
-function dereference$Ref ($ref, path, pathFromRoot, parents, $refs, options) {
-  debug('Dereferencing $ref pointer "%s" at %s', $ref.$ref, path);
-
-  var $refPath = url.resolve(path, $ref.$ref);
-  var pointer = $refs._resolve($refPath, options);
-
-  // Check for circular references
-  var directCircular = pointer.circular;
-  var circular = directCircular || parents.indexOf(pointer.value) !== -1;
-  circular && foundCircularReference(path, $refs, options);
-
-  // Dereference the JSON reference
-  var dereferencedValue = $Ref.dereference($ref, pointer.value);
-
-  // Crawl the dereferenced value (unless it's circular)
-  if (!circular) {
-    // Determine if the dereferenced value is circular
-    var dereferenced = crawl(dereferencedValue, pointer.path, pathFromRoot, parents, $refs, options);
-    circular = dereferenced.circular;
-    dereferencedValue = dereferenced.value;
-  }
-
-  if (circular && !directCircular && options.dereference.circular === 'ignore') {
-    // The user has chosen to "ignore" circular references, so don't change the value
-    dereferencedValue = $ref;
-  }
-
-  if (directCircular) {
-    // The pointer is a DIRECT circular reference (i.e. it references itself).
-    // So replace the $ref path with the absolute path from the JSON Schema root
-    dereferencedValue.$ref = pathFromRoot;
-  }
-
-  return {
-    circular: circular,
-    value: dereferencedValue
-  };
-}
-
-/**
- * Called when a circular reference is found.
- * It sets the {@link $Refs#circular} flag, and throws an error if options.dereference.circular is false.
- *
- * @param {string} keyPath - The JSON Reference path of the circular reference
- * @param {$Refs} $refs
- * @param {$RefParserOptions} options
- * @returns {boolean} - always returns true, to indicate that a circular reference was found
- */
-function foundCircularReference (keyPath, $refs, options) {
-  $refs.circular = true;
-  if (!options.dereference.circular) {
-    throw ono.reference('Circular $ref pointer found at %s', keyPath);
-  }
-  return true;
-}
+'use strict';
+
+var $Ref = require('./ref'),
+    Pointer = require('./pointer'),
+    ono = require('ono'),
+    debug = require('./util/debug'),
+    url = require('./util/url');
+
+module.exports = dereference;
+
+/**
+ * Crawls the JSON schema, finds all JSON references, and dereferences them.
+ * This method mutates the JSON schema object, replacing JSON references with their resolved value.
+ *
+ * @param {$RefParser} parser
+ * @param {$RefParserOptions} options
+ */
+function dereference (parser, options) {
+  debug('Dereferencing $ref pointers in %s', parser.$refs._root$Ref.path);
+  var dereferenced = crawl(parser.schema, parser.$refs._root$Ref.path, '#', [], parser.$refs, options);
+  parser.$refs.circular = dereferenced.circular;
+  parser.schema = dereferenced.value;
+}
+
+/**
+ * Recursively crawls the given value, and dereferences any JSON references.
+ *
+ * @param {*} obj - The value to crawl. If it's not an object or array, it will be ignored.
+ * @param {string} path - The full path of `obj`, possibly with a JSON Pointer in the hash
+ * @param {string} pathFromRoot - The path of `obj` from the schema root
+ * @param {object[]} parents - An array of the parent objects that have already been dereferenced
+ * @param {$Refs} $refs
+ * @param {$RefParserOptions} options
+ * @returns {{value: object, circular: boolean}}
+ */
+function crawl (obj, path, pathFromRoot, parents, $refs, options) {
+  var dereferenced;
+  var result = {
+    value: obj,
+    circular: false
+  };
+
+  if (obj && typeof obj === 'object') {
+    parents.push(obj);
+
+    if ($Ref.isAllowed$Ref(obj, options)) {
+      dereferenced = dereference$Ref(obj, path, pathFromRoot, parents, $refs, options);
+      result.circular = dereferenced.circular;
+      result.value = dereferenced.value;
+    }
+    else {
+      Object.keys(obj).forEach(function (key) {
+        var keyPath = Pointer.join(path, key);
+        var keyPathFromRoot = Pointer.join(pathFromRoot, key);
+        var value = obj[key];
+        var circular = false;
+
+        if ($Ref.isAllowed$Ref(value, options)) {
+          dereferenced = dereference$Ref(value, keyPath, keyPathFromRoot, parents, $refs, options);
+          circular = dereferenced.circular;
+          obj[key] = dereferenced.value;
+        }
+        else {
+          if (parents.indexOf(value) === -1) {
+            dereferenced = crawl(value, keyPath, keyPathFromRoot, parents, $refs, options);
+            circular = dereferenced.circular;
+            obj[key] = dereferenced.value;
+          }
+          else {
+            circular = foundCircularReference(keyPath, $refs, options);
+          }
+        }
+
+        // Set the "isCircular" flag if this or any other property is circular
+        result.circular = result.circular || circular;
+      });
+    }
+
+    parents.pop();
+  }
+
+  return result;
+}
+
+/**
+ * Dereferences the given JSON Reference, and then crawls the resulting value.
+ *
+ * @param {{$ref: string}} $ref - The JSON Reference to resolve
+ * @param {string} path - The full path of `$ref`, possibly with a JSON Pointer in the hash
+ * @param {string} pathFromRoot - The path of `$ref` from the schema root
+ * @param {object[]} parents - An array of the parent objects that have already been dereferenced
+ * @param {$Refs} $refs
+ * @param {$RefParserOptions} options
+ * @returns {{value: object, circular: boolean}}
+ */
+function dereference$Ref ($ref, path, pathFromRoot, parents, $refs, options) {
+  debug('Dereferencing $ref pointer "%s" at %s', $ref.$ref, path);
+
+  var $refPath = url.resolve(path, $ref.$ref);
+  var pointer = $refs._resolve($refPath, options);
+
+  // Check for circular references
+  var directCircular = pointer.circular;
+  var circular = directCircular || parents.indexOf(pointer.value) !== -1;
+  circular && foundCircularReference(path, $refs, options);
+
+  // Dereference the JSON reference
+  var dereferencedValue = $Ref.dereference($ref, pointer.value);
+
+  // Crawl the dereferenced value (unless it's circular)
+  if (!circular) {
+    // Determine if the dereferenced value is circular
+    var dereferenced = crawl(dereferencedValue, pointer.path, pathFromRoot, parents, $refs, options);
+    circular = dereferenced.circular;
+    dereferencedValue = dereferenced.value;
+  }
+
+  if (circular && !directCircular && options.dereference.circular === 'ignore') {
+    // The user has chosen to "ignore" circular references, so don't change the value
+    dereferencedValue = $ref;
+  }
+
+  if (directCircular) {
+    // The pointer is a DIRECT circular reference (i.e. it references itself).
+    // So replace the $ref path with the absolute path from the JSON Schema root
+    dereferencedValue.$ref = pathFromRoot;
+  }
+
+  return {
+    circular: circular,
+    value: dereferencedValue
+  };
+}
+
+/**
+ * Called when a circular reference is found.
+ * It sets the {@link $Refs#circular} flag, and throws an error if options.dereference.circular is false.
+ *
+ * @param {string} keyPath - The JSON Reference path of the circular reference
+ * @param {$Refs} $refs
+ * @param {$RefParserOptions} options
+ * @returns {boolean} - always returns true, to indicate that a circular reference was found
+ */
+function foundCircularReference (keyPath, $refs, options) {
+  $refs.circular = true;
+  if (!options.dereference.circular) {
+    throw ono.reference('Circular $ref pointer found at %s', keyPath);
+  }
+  return true;
+}
 
 },{"./pointer":11,"./ref":12,"./util/debug":17,"./util/url":19,"ono":66}],3:[function(require,module,exports){
 (function (Buffer){
@@ -1228,276 +1224,276 @@
 }).call(this,{"isBuffer":require("../../node_modules/is-buffer/index.js")})
 
 },{"../../node_modules/is-buffer/index.js":33,"../util/yaml":20}],11:[function(require,module,exports){
-'use strict';
-
-module.exports = Pointer;
-
-var $Ref = require('./ref'),
-    url = require('./util/url'),
-    ono = require('ono'),
-    slashes = /\//g,
-    tildes = /~/g,
-    escapedSlash = /~1/g,
-    escapedTilde = /~0/g;
-
-/**
- * This class represents a single JSON pointer and its resolved value.
- *
- * @param {$Ref} $ref
- * @param {string} path
- * @param {string} [friendlyPath] - The original user-specified path (used for error messages)
- * @constructor
- */
-function Pointer ($ref, path, friendlyPath) {
-  /**
-   * The {@link $Ref} object that contains this {@link Pointer} object.
-   * @type {$Ref}
-   */
-  this.$ref = $ref;
-
-  /**
-   * The file path or URL, containing the JSON pointer in the hash.
-   * This path is relative to the path of the main JSON schema file.
-   * @type {string}
-   */
-  this.path = path;
-
-  /**
-   * The original path or URL, used for error messages.
-   * @type {string}
-   */
-  this.originalPath = friendlyPath || path;
-
-  /**
-   * The value of the JSON pointer.
-   * Can be any JSON type, not just objects. Unknown file types are represented as Buffers (byte arrays).
-   * @type {?*}
-   */
-  this.value = undefined;
-
-  /**
-   * Indicates whether the pointer references itself.
-   * @type {boolean}
-   */
-  this.circular = false;
-
-  /**
-   * The number of indirect references that were traversed to resolve the value.
-   * Resolving a single pointer may require resolving multiple $Refs.
-   * @type {number}
-   */
-  this.indirections = 0;
-}
-
-/**
- * Resolves the value of a nested property within the given object.
- *
- * @param {*} obj - The object that will be crawled
- * @param {$RefParserOptions} options
- *
- * @returns {Pointer}
- * Returns a JSON pointer whose {@link Pointer#value} is the resolved value.
- * If resolving this value required resolving other JSON references, then
- * the {@link Pointer#$ref} and {@link Pointer#path} will reflect the resolution path
- * of the resolved value.
- */
-Pointer.prototype.resolve = function (obj, options) {
-  var tokens = Pointer.parse(this.path);
-
-  // Crawl the object, one token at a time
-  this.value = obj;
-  for (var i = 0; i < tokens.length; i++) {
-    if (resolveIf$Ref(this, options)) {
-      // The $ref path has changed, so append the remaining tokens to the path
-      this.path = Pointer.join(this.path, tokens.slice(i));
-    }
-
-    var token = tokens[i];
-    if (this.value[token] === undefined) {
-      throw ono.syntax('Error resolving $ref pointer "%s". \nToken "%s" does not exist.', this.originalPath, token);
-    }
-    else {
-      this.value = this.value[token];
-    }
-  }
-
-  // Resolve the final value
-  resolveIf$Ref(this, options);
-  return this;
-};
-
-/**
- * Sets the value of a nested property within the given object.
- *
- * @param {*} obj - The object that will be crawled
- * @param {*} value - the value to assign
- * @param {$RefParserOptions} options
- *
- * @returns {*}
- * Returns the modified object, or an entirely new object if the entire object is overwritten.
- */
-Pointer.prototype.set = function (obj, value, options) {
-  var tokens = Pointer.parse(this.path);
-  var token;
-
-  if (tokens.length === 0) {
-    // There are no tokens, replace the entire object with the new value
-    this.value = value;
-    return value;
-  }
-
-  // Crawl the object, one token at a time
-  this.value = obj;
-  for (var i = 0; i < tokens.length - 1; i++) {
-    resolveIf$Ref(this, options);
-
-    token = tokens[i];
-    if (this.value && this.value[token] !== undefined) {
-      // The token exists
-      this.value = this.value[token];
-    }
-    else {
-      // The token doesn't exist, so create it
-      this.value = setValue(this, token, {});
-    }
-  }
-
-  // Set the value of the final token
-  resolveIf$Ref(this, options);
-  token = tokens[tokens.length - 1];
-  setValue(this, token, value);
-
-  // Return the updated object
-  return obj;
-};
-
-/**
- * Parses a JSON pointer (or a path containing a JSON pointer in the hash)
- * and returns an array of the pointer's tokens.
- * (e.g. "schema.json#/definitions/person/name" => ["definitions", "person", "name"])
- *
- * The pointer is parsed according to RFC 6901
- * {@link https://tools.ietf.org/html/rfc6901#section-3}
- *
- * @param {string} path
- * @returns {string[]}
- */
-Pointer.parse = function (path) {
-  // Get the JSON pointer from the path's hash
-  var pointer = url.getHash(path).substr(1);
-
-  // If there's no pointer, then there are no tokens,
-  // so return an empty array
-  if (!pointer) {
-    return [];
-  }
-
-  // Split into an array
-  pointer = pointer.split('/');
-
-  // Decode each part, according to RFC 6901
-  for (var i = 0; i < pointer.length; i++) {
-    pointer[i] = decodeURI(pointer[i].replace(escapedSlash, '/').replace(escapedTilde, '~'));
-  }
-
-  if (pointer[0] !== '') {
-    throw ono.syntax('Invalid $ref pointer "%s". Pointers must begin with "#/"', pointer);
-  }
-
-  return pointer.slice(1);
-};
-
-/**
- * Creates a JSON pointer path, by joining one or more tokens to a base path.
- *
- * @param {string} base - The base path (e.g. "schema.json#/definitions/person")
- * @param {string|string[]} tokens - The token(s) to append (e.g. ["name", "first"])
- * @returns {string}
- */
-Pointer.join = function (base, tokens) {
-  // Ensure that the base path contains a hash
-  if (base.indexOf('#') === -1) {
-    base += '#';
-  }
-
-  // Append each token to the base path
-  tokens = Array.isArray(tokens) ? tokens : [tokens];
-  for (var i = 0; i < tokens.length; i++) {
-    var token = tokens[i];
-    // Encode the token, according to RFC 6901
-    base += '/' + encodeURI(token.replace(tildes, '~0').replace(slashes, '~1'));
-  }
-
-  return base;
-};
-
-/**
- * If the given pointer's {@link Pointer#value} is a JSON reference,
- * then the reference is resolved and {@link Pointer#value} is replaced with the resolved value.
- * In addition, {@link Pointer#path} and {@link Pointer#$ref} are updated to reflect the
- * resolution path of the new value.
- *
- * @param {Pointer} pointer
- * @param {$RefParserOptions} options
- * @returns {boolean} - Returns `true` if the resolution path changed
- */
-function resolveIf$Ref (pointer, options) {
-  // Is the value a JSON reference? (and allowed?)
-
-  if ($Ref.isAllowed$Ref(pointer.value, options)) {
-    var $refPath = url.resolve(pointer.path, pointer.value.$ref);
-
-    if ($refPath === pointer.path) {
-      // The value is a reference to itself, so there's nothing to do.
-      pointer.circular = true;
-    }
-    else {
-      var resolved = pointer.$ref.$refs._resolve($refPath, options);
-      pointer.indirections += resolved.indirections + 1;
-
-      if ($Ref.isExtended$Ref(pointer.value)) {
-        // This JSON reference "extends" the resolved value, rather than simply pointing to it.
-        // So the resolved path does NOT change.  Just the value does.
-        pointer.value = $Ref.dereference(pointer.value, resolved.value);
-        return false;
-      }
-      else {
-        // Resolve the reference
-        pointer.$ref = resolved.$ref;
-        pointer.path = resolved.path;
-        pointer.value = resolved.value;
-      }
-
-      return true;
-    }
-  }
-}
-
-/**
- * Sets the specified token value of the {@link Pointer#value}.
- *
- * The token is evaluated according to RFC 6901.
- * {@link https://tools.ietf.org/html/rfc6901#section-4}
- *
- * @param {Pointer} pointer - The JSON Pointer whose value will be modified
- * @param {string} token - A JSON Pointer token that indicates how to modify `obj`
- * @param {*} value - The value to assign
- * @returns {*} - Returns the assigned value
- */
-function setValue (pointer, token, value) {
-  if (pointer.value && typeof pointer.value === 'object') {
-    if (token === '-' && Array.isArray(pointer.value)) {
-      pointer.value.push(value);
-    }
-    else {
-      pointer.value[token] = value;
-    }
-  }
-  else {
-    throw ono.syntax('Error assigning $ref pointer "%s". \nCannot set "%s" of a non-object.', pointer.path, token);
-  }
-  return value;
-}
+'use strict';
+
+module.exports = Pointer;
+
+var $Ref = require('./ref'),
+    url = require('./util/url'),
+    ono = require('ono'),
+    slashes = /\//g,
+    tildes = /~/g,
+    escapedSlash = /~1/g,
+    escapedTilde = /~0/g;
+
+/**
+ * This class represents a single JSON pointer and its resolved value.
+ *
+ * @param {$Ref} $ref
+ * @param {string} path
+ * @param {string} [friendlyPath] - The original user-specified path (used for error messages)
+ * @constructor
+ */
+function Pointer ($ref, path, friendlyPath) {
+  /**
+   * The {@link $Ref} object that contains this {@link Pointer} object.
+   * @type {$Ref}
+   */
+  this.$ref = $ref;
+
+  /**
+   * The file path or URL, containing the JSON pointer in the hash.
+   * This path is relative to the path of the main JSON schema file.
+   * @type {string}
+   */
+  this.path = path;
+
+  /**
+   * The original path or URL, used for error messages.
+   * @type {string}
+   */
+  this.originalPath = friendlyPath || path;
+
+  /**
+   * The value of the JSON pointer.
+   * Can be any JSON type, not just objects. Unknown file types are represented as Buffers (byte arrays).
+   * @type {?*}
+   */
+  this.value = undefined;
+
+  /**
+   * Indicates whether the pointer references itself.
+   * @type {boolean}
+   */
+  this.circular = false;
+
+  /**
+   * The number of indirect references that were traversed to resolve the value.
+   * Resolving a single pointer may require resolving multiple $Refs.
+   * @type {number}
+   */
+  this.indirections = 0;
+}
+
+/**
+ * Resolves the value of a nested property within the given object.
+ *
+ * @param {*} obj - The object that will be crawled
+ * @param {$RefParserOptions} options
+ *
+ * @returns {Pointer}
+ * Returns a JSON pointer whose {@link Pointer#value} is the resolved value.
+ * If resolving this value required resolving other JSON references, then
+ * the {@link Pointer#$ref} and {@link Pointer#path} will reflect the resolution path
+ * of the resolved value.
+ */
+Pointer.prototype.resolve = function (obj, options) {
+  var tokens = Pointer.parse(this.path);
+
+  // Crawl the object, one token at a time
+  this.value = obj;
+  for (var i = 0; i < tokens.length; i++) {
+    if (resolveIf$Ref(this, options)) {
+      // The $ref path has changed, so append the remaining tokens to the path
+      this.path = Pointer.join(this.path, tokens.slice(i));
+    }
+
+    var token = tokens[i];
+    if (this.value[token] === undefined) {
+      throw ono.syntax('Error resolving $ref pointer "%s". \nToken "%s" does not exist.', this.originalPath, token);
+    }
+    else {
+      this.value = this.value[token];
+    }
+  }
+
+  // Resolve the final value
+  resolveIf$Ref(this, options);
+  return this;
+};
+
+/**
+ * Sets the value of a nested property within the given object.
+ *
+ * @param {*} obj - The object that will be crawled
+ * @param {*} value - the value to assign
+ * @param {$RefParserOptions} options
+ *
+ * @returns {*}
+ * Returns the modified object, or an entirely new object if the entire object is overwritten.
+ */
+Pointer.prototype.set = function (obj, value, options) {
+  var tokens = Pointer.parse(this.path);
+  var token;
+
+  if (tokens.length === 0) {
+    // There are no tokens, replace the entire object with the new value
+    this.value = value;
+    return value;
+  }
+
+  // Crawl the object, one token at a time
+  this.value = obj;
+  for (var i = 0; i < tokens.length - 1; i++) {
+    resolveIf$Ref(this, options);
+
+    token = tokens[i];
+    if (this.value && this.value[token] !== undefined) {
+      // The token exists
+      this.value = this.value[token];
+    }
+    else {
+      // The token doesn't exist, so create it
+      this.value = setValue(this, token, {});
+    }
+  }
+
+  // Set the value of the final token
+  resolveIf$Ref(this, options);
+  token = tokens[tokens.length - 1];
+  setValue(this, token, value);
+
+  // Return the updated object
+  return obj;
+};
+
+/**
+ * Parses a JSON pointer (or a path containing a JSON pointer in the hash)
+ * and returns an array of the pointer's tokens.
+ * (e.g. "schema.json#/definitions/person/name" => ["definitions", "person", "name"])
+ *
+ * The pointer is parsed according to RFC 6901
+ * {@link https://tools.ietf.org/html/rfc6901#section-3}
+ *
+ * @param {string} path
+ * @returns {string[]}
+ */
+Pointer.parse = function (path) {
+  // Get the JSON pointer from the path's hash
+  var pointer = url.getHash(path).substr(1);
+
+  // If there's no pointer, then there are no tokens,
+  // so return an empty array
+  if (!pointer) {
+    return [];
+  }
+
+  // Split into an array
+  pointer = pointer.split('/');
+
+  // Decode each part, according to RFC 6901
+  for (var i = 0; i < pointer.length; i++) {
+    pointer[i] = decodeURI(pointer[i].replace(escapedSlash, '/').replace(escapedTilde, '~'));
+  }
+
+  if (pointer[0] !== '') {
+    throw ono.syntax('Invalid $ref pointer "%s". Pointers must begin with "#/"', pointer);
+  }
+
+  return pointer.slice(1);
+};
+
+/**
+ * Creates a JSON pointer path, by joining one or more tokens to a base path.
+ *
+ * @param {string} base - The base path (e.g. "schema.json#/definitions/person")
+ * @param {string|string[]} tokens - The token(s) to append (e.g. ["name", "first"])
+ * @returns {string}
+ */
+Pointer.join = function (base, tokens) {
+  // Ensure that the base path contains a hash
+  if (base.indexOf('#') === -1) {
+    base += '#';
+  }
+
+  // Append each token to the base path
+  tokens = Array.isArray(tokens) ? tokens : [tokens];
+  for (var i = 0; i < tokens.length; i++) {
+    var token = tokens[i];
+    // Encode the token, according to RFC 6901
+    base += '/' + encodeURI(token.replace(tildes, '~0').replace(slashes, '~1'));
+  }
+
+  return base;
+};
+
+/**
+ * If the given pointer's {@link Pointer#value} is a JSON reference,
+ * then the reference is resolved and {@link Pointer#value} is replaced with the resolved value.
+ * In addition, {@link Pointer#path} and {@link Pointer#$ref} are updated to reflect the
+ * resolution path of the new value.
+ *
+ * @param {Pointer} pointer
+ * @param {$RefParserOptions} options
+ * @returns {boolean} - Returns `true` if the resolution path changed
+ */
+function resolveIf$Ref (pointer, options) {
+  // Is the value a JSON reference? (and allowed?)
+
+  if ($Ref.isAllowed$Ref(pointer.value, options)) {
+    var $refPath = url.resolve(pointer.path, pointer.value.$ref);
+
+    if ($refPath === pointer.path) {
+      // The value is a reference to itself, so there's nothing to do.
+      pointer.circular = true;
+    }
+    else {
+      var resolved = pointer.$ref.$refs._resolve($refPath, options);
+      pointer.indirections += resolved.indirections + 1;
+
+      if ($Ref.isExtended$Ref(pointer.value)) {
+        // This JSON reference "extends" the resolved value, rather than simply pointing to it.
+        // So the resolved path does NOT change.  Just the value does.
+        pointer.value = $Ref.dereference(pointer.value, resolved.value);
+        return false;
+      }
+      else {
+        // Resolve the reference
+        pointer.$ref = resolved.$ref;
+        pointer.path = resolved.path;
+        pointer.value = resolved.value;
+      }
+
+      return true;
+    }
+  }
+}
+
+/**
+ * Sets the specified token value of the {@link Pointer#value}.
+ *
+ * The token is evaluated according to RFC 6901.
+ * {@link https://tools.ietf.org/html/rfc6901#section-4}
+ *
+ * @param {Pointer} pointer - The JSON Pointer whose value will be modified
+ * @param {string} token - A JSON Pointer token that indicates how to modify `obj`
+ * @param {*} value - The value to assign
+ * @returns {*} - Returns the assigned value
+ */
+function setValue (pointer, token, value) {
+  if (pointer.value && typeof pointer.value === 'object') {
+    if (token === '-' && Array.isArray(pointer.value)) {
+      pointer.value.push(value);
+    }
+    else {
+      pointer.value[token] = value;
+    }
+  }
+  else {
+    throw ono.syntax('Error assigning $ref pointer "%s". \nCannot set "%s" of a non-object.', pointer.path, token);
+  }
+  return value;
+}
 
 },{"./ref":12,"./util/url":19,"ono":66}],12:[function(require,module,exports){
 'use strict';
@@ -1734,202 +1730,202 @@
 };
 
 },{"./pointer":11}],13:[function(require,module,exports){
-'use strict';
-
-var ono = require('ono'),
-    $Ref = require('./ref'),
-    url = require('./util/url');
-
-module.exports = $Refs;
-
-/**
- * This class is a map of JSON references and their resolved values.
- */
-function $Refs () {
-  /**
-   * Indicates whether the schema contains any circular references.
-   *
-   * @type {boolean}
-   */
-  this.circular = false;
-
-  /**
-   * A map of paths/urls to {@link $Ref} objects
-   *
-   * @type {object}
-   * @protected
-   */
-  this._$refs = {};
-
-  /**
-   * The {@link $Ref} object that is the root of the JSON schema.
-   *
-   * @type {$Ref}
-   * @protected
-   */
-  this._root$Ref = null;
-}
-
-/**
- * Returns the paths of all the files/URLs that are referenced by the JSON schema,
- * including the schema itself.
- *
- * @param {...string|string[]} [types] - Only return paths of the given types ("file", "http", etc.)
- * @returns {string[]}
- */
-$Refs.prototype.paths = function (types) {
-  var paths = getPaths(this._$refs, arguments);
-  return paths.map(function (path) {
-    return path.decoded;
-  });
-};
-
-/**
- * Returns the map of JSON references and their resolved values.
- *
- * @param {...string|string[]} [types] - Only return references of the given types ("file", "http", etc.)
- * @returns {object}
- */
-$Refs.prototype.values = function (types) {
-  var $refs = this._$refs;
-  var paths = getPaths($refs, arguments);
-  return paths.reduce(function (obj, path) {
-    obj[path.decoded] = $refs[path.encoded].value;
-    return obj;
-  }, {});
-};
-
-/**
- * Returns a POJO (plain old JavaScript object) for serialization as JSON.
- *
- * @returns {object}
- */
-$Refs.prototype.toJSON = $Refs.prototype.values;
-
-/**
- * Determines whether the given JSON reference exists.
- *
- * @param {string} path - The path being resolved, optionally with a JSON pointer in the hash
- * @param {$RefParserOptions} [options]
- * @returns {boolean}
- */
-$Refs.prototype.exists = function (path, options) {
-  try {
-    this._resolve(path, options);
-    return true;
-  }
-  catch (e) {
-    return false;
-  }
-};
-
-/**
- * Resolves the given JSON reference and returns the resolved value.
- *
- * @param {string} path - The path being resolved, with a JSON pointer in the hash
- * @param {$RefParserOptions} [options]
- * @returns {*} - Returns the resolved value
- */
-$Refs.prototype.get = function (path, options) {
-  return this._resolve(path, options).value;
-};
-
-/**
- * Sets the value of a nested property within this {@link $Ref#value}.
- * If the property, or any of its parents don't exist, they will be created.
- *
- * @param {string} path - The path of the property to set, optionally with a JSON pointer in the hash
- * @param {*} value - The value to assign
- */
-$Refs.prototype.set = function (path, value) {
-  var absPath = url.resolve(this._root$Ref.path, path);
-  var withoutHash = url.stripHash(absPath);
-  var $ref = this._$refs[withoutHash];
-
-  if (!$ref) {
-    throw ono('Error resolving $ref pointer "%s". \n"%s" not found.', path, withoutHash);
-  }
-
-  $ref.set(absPath, value);
-};
-
-/**
- * Creates a new {@link $Ref} object and adds it to this {@link $Refs} object.
- *
- * @param {string} path  - The file path or URL of the referenced file
- */
-$Refs.prototype._add = function (path) {
-  var withoutHash = url.stripHash(path);
-
-  var $ref = new $Ref();
-  $ref.path = withoutHash;
-  $ref.$refs = this;
-
-  this._$refs[withoutHash] = $ref;
-  this._root$Ref = this._root$Ref || $ref;
-
-  return $ref;
-};
-
-/**
- * Resolves the given JSON reference.
- *
- * @param {string} path - The path being resolved, optionally with a JSON pointer in the hash
- * @param {$RefParserOptions} [options]
- * @returns {Pointer}
- * @protected
- */
-$Refs.prototype._resolve = function (path, options) {
-  var absPath = url.resolve(this._root$Ref.path, path);
-  var withoutHash = url.stripHash(absPath);
-  var $ref = this._$refs[withoutHash];
-
-  if (!$ref) {
-    throw ono('Error resolving $ref pointer "%s". \n"%s" not found.', path, withoutHash);
-  }
-
-  return $ref.resolve(absPath, options, path);
-};
-
-/**
- * Returns the specified {@link $Ref} object, or undefined.
- *
- * @param {string} path - The path being resolved, optionally with a JSON pointer in the hash
- * @returns {$Ref|undefined}
- * @protected
- */
-$Refs.prototype._get$Ref = function (path) {
-  path = url.resolve(this._root$Ref.path, path);
-  var withoutHash = url.stripHash(path);
-  return this._$refs[withoutHash];
-};
-
-/**
- * Returns the encoded and decoded paths keys of the given object.
- *
- * @param {object} $refs - The object whose keys are URL-encoded paths
- * @param {...string|string[]} [types] - Only return paths of the given types ("file", "http", etc.)
- * @returns {object[]}
- */
-function getPaths ($refs, types) {
-  var paths = Object.keys($refs);
-
-  // Filter the paths by type
-  types = Array.isArray(types[0]) ? types[0] : Array.prototype.slice.call(types);
-  if (types.length > 0 && types[0]) {
-    paths = paths.filter(function (key) {
-      return types.indexOf($refs[key].pathType) !== -1;
-    });
-  }
-
-  // Decode local filesystem paths
-  return paths.map(function (path) {
-    return {
-      encoded: path,
-      decoded: $refs[path].pathType === 'file' ? url.toFileSystemPath(path, true) : path
-    };
-  });
-}
+'use strict';
+
+var ono = require('ono'),
+    $Ref = require('./ref'),
+    url = require('./util/url');
+
+module.exports = $Refs;
+
+/**
+ * This class is a map of JSON references and their resolved values.
+ */
+function $Refs () {
+  /**
+   * Indicates whether the schema contains any circular references.
+   *
+   * @type {boolean}
+   */
+  this.circular = false;
+
+  /**
+   * A map of paths/urls to {@link $Ref} objects
+   *
+   * @type {object}
+   * @protected
+   */
+  this._$refs = {};
+
+  /**
+   * The {@link $Ref} object that is the root of the JSON schema.
+   *
+   * @type {$Ref}
+   * @protected
+   */
+  this._root$Ref = null;
+}
+
+/**
+ * Returns the paths of all the files/URLs that are referenced by the JSON schema,
+ * including the schema itself.
+ *
+ * @param {...string|string[]} [types] - Only return paths of the given types ("file", "http", etc.)
+ * @returns {string[]}
+ */
+$Refs.prototype.paths = function (types) {
+  var paths = getPaths(this._$refs, arguments);
+  return paths.map(function (path) {
+    return path.decoded;
+  });
+};
+
+/**
+ * Returns the map of JSON references and their resolved values.
+ *
+ * @param {...string|string[]} [types] - Only return references of the given types ("file", "http", etc.)
+ * @returns {object}
+ */
+$Refs.prototype.values = function (types) {
+  var $refs = this._$refs;
+  var paths = getPaths($refs, arguments);
+  return paths.reduce(function (obj, path) {
+    obj[path.decoded] = $refs[path.encoded].value;
+    return obj;
+  }, {});
+};
+
+/**
+ * Returns a POJO (plain old JavaScript object) for serialization as JSON.
+ *
+ * @returns {object}
+ */
+$Refs.prototype.toJSON = $Refs.prototype.values;
+
+/**
+ * Determines whether the given JSON reference exists.
+ *
+ * @param {string} path - The path being resolved, optionally with a JSON pointer in the hash
+ * @param {$RefParserOptions} [options]
+ * @returns {boolean}
+ */
+$Refs.prototype.exists = function (path, options) {
+  try {
+    this._resolve(path, options);
+    return true;
+  }
+  catch (e) {
+    return false;
+  }
+};
+
+/**
+ * Resolves the given JSON reference and returns the resolved value.
+ *
+ * @param {string} path - The path being resolved, with a JSON pointer in the hash
+ * @param {$RefParserOptions} [options]
+ * @returns {*} - Returns the resolved value
+ */
+$Refs.prototype.get = function (path, options) {
+  return this._resolve(path, options).value;
+};
+
+/**
+ * Sets the value of a nested property within this {@link $Ref#value}.
+ * If the property, or any of its parents don't exist, they will be created.
+ *
+ * @param {string} path - The path of the property to set, optionally with a JSON pointer in the hash
+ * @param {*} value - The value to assign
+ */
+$Refs.prototype.set = function (path, value) {
+  var absPath = url.resolve(this._root$Ref.path, path);
+  var withoutHash = url.stripHash(absPath);
+  var $ref = this._$refs[withoutHash];
+
+  if (!$ref) {
+    throw ono('Error resolving $ref pointer "%s". \n"%s" not found.', path, withoutHash);
+  }
+
+  $ref.set(absPath, value);
+};
+
+/**
+ * Creates a new {@link $Ref} object and adds it to this {@link $Refs} object.
+ *
+ * @param {string} path  - The file path or URL of the referenced file
+ */
+$Refs.prototype._add = function (path) {
+  var withoutHash = url.stripHash(path);
+
+  var $ref = new $Ref();
+  $ref.path = withoutHash;
+  $ref.$refs = this;
+
+  this._$refs[withoutHash] = $ref;
+  this._root$Ref = this._root$Ref || $ref;
+
+  return $ref;
+};
+
+/**
+ * Resolves the given JSON reference.
+ *
+ * @param {string} path - The path being resolved, optionally with a JSON pointer in the hash
+ * @param {$RefParserOptions} [options]
+ * @returns {Pointer}
+ * @protected
+ */
+$Refs.prototype._resolve = function (path, options) {
+  var absPath = url.resolve(this._root$Ref.path, path);
+  var withoutHash = url.stripHash(absPath);
+  var $ref = this._$refs[withoutHash];
+
+  if (!$ref) {
+    throw ono('Error resolving $ref pointer "%s". \n"%s" not found.', path, withoutHash);
+  }
+
+  return $ref.resolve(absPath, options, path);
+};
+
+/**
+ * Returns the specified {@link $Ref} object, or undefined.
+ *
+ * @param {string} path - The path being resolved, optionally with a JSON pointer in the hash
+ * @returns {$Ref|undefined}
+ * @protected
+ */
+$Refs.prototype._get$Ref = function (path) {
+  path = url.resolve(this._root$Ref.path, path);
+  var withoutHash = url.stripHash(path);
+  return this._$refs[withoutHash];
+};
+
+/**
+ * Returns the encoded and decoded paths keys of the given object.
+ *
+ * @param {object} $refs - The object whose keys are URL-encoded paths
+ * @param {...string|string[]} [types] - Only return paths of the given types ("file", "http", etc.)
+ * @returns {object[]}
+ */
+function getPaths ($refs, types) {
+  var paths = Object.keys($refs);
+
+  // Filter the paths by type
+  types = Array.isArray(types[0]) ? types[0] : Array.prototype.slice.call(types);
+  if (types.length > 0 && types[0]) {
+    paths = paths.filter(function (key) {
+      return types.indexOf($refs[key].pathType) !== -1;
+    });
+  }
+
+  // Decode local filesystem paths
+  return paths.map(function (path) {
+    return {
+      encoded: path,
+      decoded: $refs[path].pathType === 'file' ? url.toFileSystemPath(path, true) : path
+    };
+  });
+}
 
 },{"./ref":12,"./util/url":19,"ono":66}],14:[function(require,module,exports){
 'use strict';
