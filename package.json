{
  "name": "json-schema-ref-parser",
<<<<<<< HEAD
  "version": "5.0.2",
=======
  "version": "5.0.3",
>>>>>>> 1719f7f0
  "description": "Parse, Resolve, and Dereference JSON Schema $ref pointers",
  "keywords": [
    "json",
    "schema",
    "jsonschema",
    "json-schema",
    "json-pointer",
    "$ref",
    "dereference",
    "resolve"
  ],
  "author": {
    "name": "James Messinger",
    "url": "http://bigstickcarpet.com"
  },
  "contributors": [
    {
      "name": "Boris Cherny",
      "email": "boris@performancejs.com"
    }
  ],
  "license": "MIT",
  "homepage": "https://github.com/BigstickCarpet/json-schema-ref-parser",
  "main": "lib/index.js",
  "typings": "lib/index.d.ts",
  "scripts": {
    "lint": "eslint lib test --fix",
    "build": "npm run lint && npm run browserify",
    "browserify": "simplifyify lib/index.js --outfile dist/ref-parser.js --standalone \\$RefParser --bundle --debug --minify",
    "watch": "npm run browserify -- --watch",
    "mocha": "mocha",
    "istanbul": "istanbul cover _mocha --dir coverage/node",
    "karma": "karma start --single-run",
    "test": "npm run browserify -- --test && npm run istanbul && npm run karma",
    "upgrade": "npm-check -u",
    "bump": "bump --prompt --grep dist/* --tag --push --all",
    "release": "npm run upgrade && npm test && npm run bump && npm publish",
    "start": "npm run watch & http-server -o -c-1"
  },
  "browser": {
    "fs": false
  },
  "repository": {
    "type": "git",
    "url": "https://github.com/BigstickCarpet/json-schema-ref-parser.git"
  },
  "devDependencies": {
    "@types/json-schema": "^6.0.1",
    "@types/node": "^9.6.2",
    "bower": "^1.8.4",
    "chai": "^4.1.2",
    "codacy-coverage": "^2.1.1",
    "coveralls": "^3.0.0",
    "eslint": "^4.19.1",
    "eslint-config-modular": "^4.1.2",
    "http-server": "^0.11.1",
    "istanbul": "^0.4.5",
    "karma": "^2.0.0",
    "karma-chrome-launcher": "^2.2.0",
    "karma-cli": "^1.0.1",
    "karma-coverage": "^1.1.1",
    "karma-edge-launcher": "^0.4.2",
    "karma-firefox-launcher": "^1.1.0",
    "karma-ie-launcher": "^1.0.0",
    "karma-mocha": "^1.3.0",
    "karma-safari-launcher": "^1.0.0",
    "karma-sauce-launcher": "^1.2.0",
    "karma-verbose-reporter": "0.0.6",
    "mocha": "^5.0.5",
    "npm-check": "^5.6.0",
    "simplifyify": "^4.0.2",
    "version-bump-prompt": "^4.0.0"
  },
  "dependencies": {
    "call-me-maybe": "^1.0.1",
    "debug": "^3.1.0",
    "js-yaml": "^3.11.0",
    "ono": "^4.0.3"
  }
}<|MERGE_RESOLUTION|>--- conflicted
+++ resolved
@@ -1,10 +1,6 @@
 {
   "name": "json-schema-ref-parser",
-<<<<<<< HEAD
-  "version": "5.0.2",
-=======
   "version": "5.0.3",
->>>>>>> 1719f7f0
   "description": "Parse, Resolve, and Dereference JSON Schema $ref pointers",
   "keywords": [
     "json",
